trip:
  dist_type: bit
  geom_type: point
  dim: 2
  seed: 42
  affine: [360.0, 0.0, -180.0, 0.0, -160.0, 80.0]
  width: 0.0
  height: 0.0
  maxseg: 0
  polysize: 0.0
  params:
    type: bit
<<<<<<< HEAD
    probability: 0.35
    digits: 10
=======
    probability: 0.2
    digits: 30
>>>>>>> b930cd0f

building:
  dist_type: sierpinski
  geom_type: polygon
  dim: 2
  seed: 12345
  affine: [360.0, 0.0, -180.0, 0.0, -160.0, 80.0]
  width: 0.0
  height: 0.0
  maxseg: 5
  polysize: 0.000039
  params:
    type: none<|MERGE_RESOLUTION|>--- conflicted
+++ resolved
@@ -10,13 +10,8 @@
   polysize: 0.0
   params:
     type: bit
-<<<<<<< HEAD
     probability: 0.35
-    digits: 10
-=======
-    probability: 0.2
     digits: 30
->>>>>>> b930cd0f
 
 building:
   dist_type: sierpinski
